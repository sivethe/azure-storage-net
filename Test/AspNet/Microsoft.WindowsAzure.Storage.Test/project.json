--- conflicted
+++ resolved
@@ -1,24 +1,11 @@
 ﻿{
-<<<<<<< HEAD
-<<<<<<< 734aa473512cab1e24a5689b06d661a45a14ad30
-    "version": "7.1.4.0",
+    "version": "7.2.0.0",
     "testRunner": "xunit",
-=======
-=======
->>>>>>> fae404b8
-  "version": "7.1.50.0",
-  "dependencies": {
-    "xunit": "2.1.0-*",
-    "xunit.runner.dnx": "2.1.0-*",
-    "Microsoft.WindowsAzure.Storage": "",
-    "XUnitForMsTest": ""
-  },
->>>>>>> Implement share snapshot
 
     "dependencies": {
         "xunit": "2.1.0",
         "dotnet-test-xunit": "2.2.0-preview2-build1029",
-        "Microsoft.WindowsAzure.Storage": "7.1.4.0-*",
+        "Microsoft.WindowsAzure.Storage": "7.2.0.0-*",
         "XUnitForMsTest": "1.0.0-*"
     },
 
