﻿//-----------------------------------------------------------------------
// <copyright file="AsyncExtensions.cs" company="Microsoft">
//    Copyright 2013 Microsoft Corporation
//
//    Licensed under the Apache License, Version 2.0 (the "License");
//    you may not use this file except in compliance with the License.
//    You may obtain a copy of the License at
//      http://www.apache.org/licenses/LICENSE-2.0
//
//    Unless required by applicable law or agreed to in writing, software
//    distributed under the License is distributed on an "AS IS" BASIS,
//    WITHOUT WARRANTIES OR CONDITIONS OF ANY KIND, either express or implied.
//    See the License for the specific language governing permissions and
//    limitations under the License.
// </copyright>
//-----------------------------------------------------------------------

namespace Microsoft.WindowsAzure.Storage.Core.Util
{
    using System;
    using System.Threading;
    using System.Threading.Tasks;

#if TASK
    /// <summary>
    /// Helper class to convert an APM method to a Task method.
    /// </summary>
    internal static class AsyncExtensions
    {
        private static CancellationTokenRegistration? RegisterCancellationToken(CancellationToken cancellationToken, out CancellableOperationBase cancellableOperation)
        {
            if (cancellationToken.CanBeCanceled)
            {
                cancellableOperation = new CancellableOperationBase();
                return cancellationToken.Register(cancellableOperation.Cancel);
            }

            cancellableOperation = null;
            return null;
        }

        private static void AssignCancellableOperation(CancellableOperationBase cancellableOperation, ICancellableAsyncResult asyncResult, CancellationToken cancellationToken)
        {
            if (cancellableOperation != null)
            {
                cancellableOperation.CancelDelegate = asyncResult.Cancel;

                if (cancellationToken.IsCancellationRequested)
                {
                    cancellableOperation.Cancel();
                }
            }
        }

        private static AsyncCallback CreateCallback<TResult>(TaskCompletionSource<TResult> taskCompletionSource, CancellationTokenRegistration? registration, Func<IAsyncResult, TResult> endMethod)
        {
            return ar =>
            {
                try
                {
                    if (registration.HasValue)
                    {
                        registration.Value.Dispose();
                    }

                    TResult result = endMethod(ar);
                    taskCompletionSource.TrySetResult(result);
                }
                catch (OperationCanceledException)
                {
                    taskCompletionSource.TrySetCanceled();
                }
                catch (StorageException ex)
                {
                    bool operationCanceled = false;

                    // Iterate through all inner exceptions to find an OperationCanceledException
                    for (Exception innerException = ex.InnerException; innerException != null; innerException = innerException.InnerException)
                    {
                        if (innerException is OperationCanceledException)
                        {
                            operationCanceled = true;
                            break;
                        }
                    }

                    if (operationCanceled)
                    {
                        taskCompletionSource.TrySetCanceled();
                    }
                    else
                    {
                        taskCompletionSource.TrySetException(ex);
                    }
                }
                catch (Exception ex)
                {
                    taskCompletionSource.TrySetException(ex);
                }
            };
        }

        private static AsyncCallback CreateCallbackVoid(TaskCompletionSource<object> taskCompletionSource, CancellationTokenRegistration? registration, Action<IAsyncResult> endMethod)
        {
            return ar =>
            {
                try
                {
                    if (registration.HasValue)
                    {
                        registration.Value.Dispose();
                    }

                    endMethod(ar);
                    taskCompletionSource.TrySetResult(null);
                }
                catch (OperationCanceledException)
                {
                    taskCompletionSource.TrySetCanceled();
                }
                catch (StorageException ex)
                {
                    bool operationCanceled = false;

                    // Iterate through all inner exceptions to find an OperationCanceledException
                    for (Exception innerException = ex.InnerException; innerException != null; innerException = innerException.InnerException)
                    {
                        if (innerException is OperationCanceledException)
                        {
                            operationCanceled = true;
                            break;
                        }
                    }

                    if (operationCanceled)
                    {
                        taskCompletionSource.TrySetCanceled();
                    }
                    else
                    {
                        taskCompletionSource.TrySetException(ex);
                    }
                }
                catch (Exception ex)
                {
                    taskCompletionSource.TrySetException(ex);
                }
            };
        }

        internal static Task TaskFromVoidApm(Func<AsyncCallback, object, ICancellableAsyncResult> beginMethod, Action<IAsyncResult> endMethod, CancellationToken cancellationToken)
        {
            TaskCompletionSource<object> taskCompletionSource = new TaskCompletionSource<object>();
            if (cancellationToken.IsCancellationRequested)
            {
                taskCompletionSource.TrySetCanceled();
            }
            else
            {
                CancellableOperationBase cancellableOperation;
                CancellationTokenRegistration? registration = RegisterCancellationToken(cancellationToken, out cancellableOperation);
                ICancellableAsyncResult result = beginMethod(CreateCallbackVoid(taskCompletionSource, registration, endMethod), null /* state */);
                AssignCancellableOperation(cancellableOperation, result, cancellationToken);
            }

            return taskCompletionSource.Task;
        }

        internal static Task TaskFromVoidApm<T1>(Func<T1, AsyncCallback, object, ICancellableAsyncResult> beginMethod, Action<IAsyncResult> endMethod, T1 arg1, CancellationToken cancellationToken)
        {
            TaskCompletionSource<object> taskCompletionSource = new TaskCompletionSource<object>();
            if (cancellationToken.IsCancellationRequested)
            {
                taskCompletionSource.TrySetCanceled();
            }
            else
            {
                CancellableOperationBase cancellableOperation;
                CancellationTokenRegistration? registration = RegisterCancellationToken(cancellationToken, out cancellableOperation);
                ICancellableAsyncResult result = beginMethod(arg1, CreateCallbackVoid(taskCompletionSource, registration, endMethod), null /* state */);
                AssignCancellableOperation(cancellableOperation, result, cancellationToken);
            }

            return taskCompletionSource.Task;
        }

        internal static Task TaskFromVoidApm<T1, T2>(Func<T1, T2, AsyncCallback, object, ICancellableAsyncResult> beginMethod, Action<IAsyncResult> endMethod, T1 arg1, T2 arg2, CancellationToken cancellationToken)
        {
            TaskCompletionSource<object> taskCompletionSource = new TaskCompletionSource<object>();
            if (cancellationToken.IsCancellationRequested)
            {
                taskCompletionSource.TrySetCanceled();
            }
            else
            {
                CancellableOperationBase cancellableOperation;
                CancellationTokenRegistration? registration = RegisterCancellationToken(cancellationToken, out cancellableOperation);
                ICancellableAsyncResult result = beginMethod(arg1, arg2, CreateCallbackVoid(taskCompletionSource, registration, endMethod), null /* state */);
                AssignCancellableOperation(cancellableOperation, result, cancellationToken);
            }

            return taskCompletionSource.Task;
        }

        internal static Task TaskFromVoidApm<T1, T2, T3>(Func<T1, T2, T3, AsyncCallback, object, ICancellableAsyncResult> beginMethod, Action<IAsyncResult> endMethod, T1 arg1, T2 arg2, T3 arg3, CancellationToken cancellationToken)
        {
            TaskCompletionSource<object> taskCompletionSource = new TaskCompletionSource<object>();
            if (cancellationToken.IsCancellationRequested)
            {
                taskCompletionSource.TrySetCanceled();
            }
            else
            {
                CancellableOperationBase cancellableOperation;
                CancellationTokenRegistration? registration = RegisterCancellationToken(cancellationToken, out cancellableOperation);
                ICancellableAsyncResult result = beginMethod(arg1, arg2, arg3, CreateCallbackVoid(taskCompletionSource, registration, endMethod), null /* state */);
                AssignCancellableOperation(cancellableOperation, result, cancellationToken);
            }

            return taskCompletionSource.Task;
        }

        internal static Task TaskFromVoidApm<T1, T2, T3, T4>(Func<T1, T2, T3, T4, AsyncCallback, object, ICancellableAsyncResult> beginMethod, Action<IAsyncResult> endMethod, T1 arg1, T2 arg2, T3 arg3, T4 arg4, CancellationToken cancellationToken)
        {
            TaskCompletionSource<object> taskCompletionSource = new TaskCompletionSource<object>();
            if (cancellationToken.IsCancellationRequested)
            {
                taskCompletionSource.TrySetCanceled();
            }
            else
            {
                CancellableOperationBase cancellableOperation;
                CancellationTokenRegistration? registration = RegisterCancellationToken(cancellationToken, out cancellableOperation);
                ICancellableAsyncResult result = beginMethod(arg1, arg2, arg3, arg4, CreateCallbackVoid(taskCompletionSource, registration, endMethod), null /* state */);
                AssignCancellableOperation(cancellableOperation, result, cancellationToken);
            }

            return taskCompletionSource.Task;
        }

        internal static Task TaskFromVoidApm<T1, T2, T3, T4, T5>(Func<T1, T2, T3, T4, T5, AsyncCallback, object, ICancellableAsyncResult> beginMethod, Action<IAsyncResult> endMethod, T1 arg1, T2 arg2, T3 arg3, T4 arg4, T5 arg5, CancellationToken cancellationToken)
        {
            TaskCompletionSource<object> taskCompletionSource = new TaskCompletionSource<object>();
            if (cancellationToken.IsCancellationRequested)
            {
                taskCompletionSource.TrySetCanceled();
            }
            else
            {
                CancellableOperationBase cancellableOperation;
                CancellationTokenRegistration? registration = RegisterCancellationToken(cancellationToken, out cancellableOperation);
                ICancellableAsyncResult result = beginMethod(arg1, arg2, arg3, arg4, arg5, CreateCallbackVoid(taskCompletionSource, registration, endMethod), null /* state */);
                AssignCancellableOperation(cancellableOperation, result, cancellationToken);
            }

            return taskCompletionSource.Task;
        }

        internal static Task TaskFromVoidApm<T1, T2, T3, T4, T5, T6>(Func<T1, T2, T3, T4, T5, T6, AsyncCallback, object, ICancellableAsyncResult> beginMethod, Action<IAsyncResult> endMethod, T1 arg1, T2 arg2, T3 arg3, T4 arg4, T5 arg5, T6 arg6, CancellationToken cancellationToken)
        {
            TaskCompletionSource<object> taskCompletionSource = new TaskCompletionSource<object>();
            if (cancellationToken.IsCancellationRequested)
            {
                taskCompletionSource.TrySetCanceled();
            }
            else
            {
                CancellableOperationBase cancellableOperation;
                CancellationTokenRegistration? registration = RegisterCancellationToken(cancellationToken, out cancellableOperation);
                ICancellableAsyncResult result = beginMethod(arg1, arg2, arg3, arg4, arg5, arg6, CreateCallbackVoid(taskCompletionSource, registration, endMethod), null /* state */);
                AssignCancellableOperation(cancellableOperation, result, cancellationToken);
            }

            return taskCompletionSource.Task;
        }

        internal static Task TaskFromVoidApm<T1, T2, T3, T4, T5, T6, T7>(Func<T1, T2, T3, T4, T5, T6, T7, AsyncCallback, object, ICancellableAsyncResult> beginMethod, Action<IAsyncResult> endMethod, T1 arg1, T2 arg2, T3 arg3, T4 arg4, T5 arg5, T6 arg6, T7 arg7, CancellationToken cancellationToken)
        {
            TaskCompletionSource<object> taskCompletionSource = new TaskCompletionSource<object>();
            if (cancellationToken.IsCancellationRequested)
            {
                taskCompletionSource.TrySetCanceled();
            }
            else
            {
                CancellableOperationBase cancellableOperation;
                CancellationTokenRegistration? registration = RegisterCancellationToken(cancellationToken, out cancellableOperation);
                ICancellableAsyncResult result = beginMethod(arg1, arg2, arg3, arg4, arg5, arg6, arg7, CreateCallbackVoid(taskCompletionSource, registration, endMethod), null /* state */);
                AssignCancellableOperation(cancellableOperation, result, cancellationToken);
            }

            return taskCompletionSource.Task;
        }
        internal static Task TaskFromVoidApm<T1, T2, T3, T4, T5, T6, T7, T8>(Func<T1, T2, T3, T4, T5, T6, T7, T8, AsyncCallback, object, ICancellableAsyncResult> beginMethod, Action<IAsyncResult> endMethod, T1 arg1, T2 arg2, T3 arg3, T4 arg4, T5 arg5, T6 arg6, T7 arg7, T8 arg8, CancellationToken cancellationToken)
        {
            TaskCompletionSource<object> taskCompletionSource = new TaskCompletionSource<object>();
            if (cancellationToken.IsCancellationRequested)
            {
                taskCompletionSource.TrySetCanceled();
            }
            else
            {
                CancellableOperationBase cancellableOperation;
                CancellationTokenRegistration? registration = RegisterCancellationToken(cancellationToken, out cancellableOperation);
                ICancellableAsyncResult result = beginMethod(arg1, arg2, arg3, arg4, arg5, arg6, arg7, arg8, CreateCallbackVoid(taskCompletionSource, registration, endMethod), null /* state */);
                AssignCancellableOperation(cancellableOperation, result, cancellationToken);
            }

            return taskCompletionSource.Task;
        }

        internal static Task TaskFromVoidApm<T1, T2, T3, T4, T5, T6, T7, T8, T9>(Func<T1, T2, T3, T4, T5, T6, T7, T8, T9, AsyncCallback, object, ICancellableAsyncResult> beginMethod, Action<IAsyncResult> endMethod, T1 arg1, T2 arg2, T3 arg3, T4 arg4, T5 arg5, T6 arg6, T7 arg7, T8 arg8, T9 arg9, CancellationToken cancellationToken)
        {
            TaskCompletionSource<object> taskCompletionSource = new TaskCompletionSource<object>();
            if (cancellationToken.IsCancellationRequested)
            {
                taskCompletionSource.TrySetCanceled();
            }
            else
            {
                CancellableOperationBase cancellableOperation;
                CancellationTokenRegistration? registration = RegisterCancellationToken(cancellationToken, out cancellableOperation);
<<<<<<< HEAD
<<<<<<< 734aa473512cab1e24a5689b06d661a45a14ad30
                ICancellableAsyncResult result = beginMethod(arg1, arg2, arg3, arg4, arg5, arg6, arg7,arg8, arg9, CreateCallbackVoid(taskCompletionSource, registration, endMethod), null /* state */);
=======
                ICancellableAsyncResult result = beginMethod(arg1, arg2, arg3, arg4, arg5, arg6, arg7, arg8, arg9, CreateCallbackVoid(taskCompletionSource, registration, endMethod), null /* state */);
>>>>>>> Implement share snapshot
=======
                ICancellableAsyncResult result = beginMethod(arg1, arg2, arg3, arg4, arg5, arg6, arg7, arg8, arg9, CreateCallbackVoid(taskCompletionSource, registration, endMethod), null /* state */);
>>>>>>> fae404b8
                AssignCancellableOperation(cancellableOperation, result, cancellationToken);
            }

            return taskCompletionSource.Task;
        }

        internal static Task<TResult> TaskFromApm<TResult>(Func<AsyncCallback, object, ICancellableAsyncResult> beginMethod, Func<IAsyncResult, TResult> endMethod, CancellationToken cancellationToken)
        {
            TaskCompletionSource<TResult> taskCompletionSource = new TaskCompletionSource<TResult>();
            if (cancellationToken.IsCancellationRequested)
            {
                taskCompletionSource.TrySetCanceled();
            }
            else
            {
                CancellableOperationBase cancellableOperation;
                CancellationTokenRegistration? registration = RegisterCancellationToken(cancellationToken, out cancellableOperation);
                ICancellableAsyncResult result = beginMethod(CreateCallback(taskCompletionSource, registration, endMethod), null /* state */);
                AssignCancellableOperation(cancellableOperation, result, cancellationToken);
            }

            return taskCompletionSource.Task;
        }

        internal static Task<TResult> TaskFromApm<T1, TResult>(Func<T1, AsyncCallback, object, ICancellableAsyncResult> beginMethod, Func<IAsyncResult, TResult> endMethod, T1 arg1, CancellationToken cancellationToken)
        {
            TaskCompletionSource<TResult> taskCompletionSource = new TaskCompletionSource<TResult>();
            if (cancellationToken.IsCancellationRequested)
            {
                taskCompletionSource.TrySetCanceled();
            }
            else
            {
                CancellableOperationBase cancellableOperation;
                CancellationTokenRegistration? registration = RegisterCancellationToken(cancellationToken, out cancellableOperation);
                ICancellableAsyncResult result = beginMethod(arg1, CreateCallback(taskCompletionSource, registration, endMethod), null /* state */);
                AssignCancellableOperation(cancellableOperation, result, cancellationToken);
            }

            return taskCompletionSource.Task;
        }

        internal static Task<TResult> TaskFromApm<T1, T2, TResult>(Func<T1, T2, AsyncCallback, object, ICancellableAsyncResult> beginMethod, Func<IAsyncResult, TResult> endMethod, T1 arg1, T2 arg2, CancellationToken cancellationToken)
        {
            TaskCompletionSource<TResult> taskCompletionSource = new TaskCompletionSource<TResult>();
            if (cancellationToken.IsCancellationRequested)
            {
                taskCompletionSource.TrySetCanceled();
            }
            else
            {
                CancellableOperationBase cancellableOperation;
                CancellationTokenRegistration? registration = RegisterCancellationToken(cancellationToken, out cancellableOperation);
                ICancellableAsyncResult result = beginMethod(arg1, arg2, CreateCallback(taskCompletionSource, registration, endMethod), null /* state */);
                AssignCancellableOperation(cancellableOperation, result, cancellationToken);
            }

            return taskCompletionSource.Task;
        }

        internal static Task<TResult> TaskFromApm<T1, T2, T3, TResult>(Func<T1, T2, T3, AsyncCallback, object, ICancellableAsyncResult> beginMethod, Func<IAsyncResult, TResult> endMethod, T1 arg1, T2 arg2, T3 arg3, CancellationToken cancellationToken)
        {
            TaskCompletionSource<TResult> taskCompletionSource = new TaskCompletionSource<TResult>();
            if (cancellationToken.IsCancellationRequested)
            {
                taskCompletionSource.TrySetCanceled();
            }
            else
            {
                CancellableOperationBase cancellableOperation;
                CancellationTokenRegistration? registration = RegisterCancellationToken(cancellationToken, out cancellableOperation);
                ICancellableAsyncResult result = beginMethod(arg1, arg2, arg3, CreateCallback(taskCompletionSource, registration, endMethod), null /* state */);
                AssignCancellableOperation(cancellableOperation, result, cancellationToken);
            }

            return taskCompletionSource.Task;
        }

        internal static Task<TResult> TaskFromApm<T1, T2, T3, T4, TResult>(Func<T1, T2, T3, T4, AsyncCallback, object, ICancellableAsyncResult> beginMethod, Func<IAsyncResult, TResult> endMethod, T1 arg1, T2 arg2, T3 arg3, T4 arg4, CancellationToken cancellationToken)
        {
            TaskCompletionSource<TResult> taskCompletionSource = new TaskCompletionSource<TResult>();
            if (cancellationToken.IsCancellationRequested)
            {
                taskCompletionSource.TrySetCanceled();
            }
            else
            {
                CancellableOperationBase cancellableOperation;
                CancellationTokenRegistration? registration = RegisterCancellationToken(cancellationToken, out cancellableOperation);
                ICancellableAsyncResult result = beginMethod(arg1, arg2, arg3, arg4, CreateCallback(taskCompletionSource, registration, endMethod), null /* state */);
                AssignCancellableOperation(cancellableOperation, result, cancellationToken);
            }

            return taskCompletionSource.Task;
        }

        internal static Task<TResult> TaskFromApm<T1, T2, T3, T4, T5, TResult>(Func<T1, T2, T3, T4, T5, AsyncCallback, object, ICancellableAsyncResult> beginMethod, Func<IAsyncResult, TResult> endMethod, T1 arg1, T2 arg2, T3 arg3, T4 arg4, T5 arg5, CancellationToken cancellationToken)
        {
            TaskCompletionSource<TResult> taskCompletionSource = new TaskCompletionSource<TResult>();
            if (cancellationToken.IsCancellationRequested)
            {
                taskCompletionSource.TrySetCanceled();
            }
            else
            {
                CancellableOperationBase cancellableOperation;
                CancellationTokenRegistration? registration = RegisterCancellationToken(cancellationToken, out cancellableOperation);
                ICancellableAsyncResult result = beginMethod(arg1, arg2, arg3, arg4, arg5, CreateCallback(taskCompletionSource, registration, endMethod), null /* state */);
                AssignCancellableOperation(cancellableOperation, result, cancellationToken);
            }

            return taskCompletionSource.Task;
        }

        internal static Task<TResult> TaskFromApm<T1, T2, T3, T4, T5, T6, TResult>(Func<T1, T2, T3, T4, T5, T6, AsyncCallback, object, ICancellableAsyncResult> beginMethod, Func<IAsyncResult, TResult> endMethod, T1 arg1, T2 arg2, T3 arg3, T4 arg4, T5 arg5, T6 arg6, CancellationToken cancellationToken)
        {
            TaskCompletionSource<TResult> taskCompletionSource = new TaskCompletionSource<TResult>();
            if (cancellationToken.IsCancellationRequested)
            {
                taskCompletionSource.TrySetCanceled();
            }
            else
            {
                CancellableOperationBase cancellableOperation;
                CancellationTokenRegistration? registration = RegisterCancellationToken(cancellationToken, out cancellableOperation);
                ICancellableAsyncResult result = beginMethod(arg1, arg2, arg3, arg4, arg5, arg6, CreateCallback(taskCompletionSource, registration, endMethod), null /* state */);
                AssignCancellableOperation(cancellableOperation, result, cancellationToken);
            }

            return taskCompletionSource.Task;
        }

        internal static Task<TResult> TaskFromApm<T1, T2, T3, T4, T5, T6, T7, TResult>(Func<T1, T2, T3, T4, T5, T6, T7, AsyncCallback, object, ICancellableAsyncResult> beginMethod, Func<IAsyncResult, TResult> endMethod, T1 arg1, T2 arg2, T3 arg3, T4 arg4, T5 arg5, T6 arg6, T7 arg7, CancellationToken cancellationToken)
        {
            TaskCompletionSource<TResult> taskCompletionSource = new TaskCompletionSource<TResult>();
            if (cancellationToken.IsCancellationRequested)
            {
                taskCompletionSource.TrySetCanceled();
            }
            else
            {
                CancellableOperationBase cancellableOperation;
                CancellationTokenRegistration? registration = RegisterCancellationToken(cancellationToken, out cancellableOperation);
                ICancellableAsyncResult result = beginMethod(arg1, arg2, arg3, arg4, arg5, arg6, arg7, CreateCallback(taskCompletionSource, registration, endMethod), null /* state */);
                AssignCancellableOperation(cancellableOperation, result, cancellationToken);
            }

            return taskCompletionSource.Task;
        }
        internal static Task<TResult> TaskFromApm<T1, T2, T3, T4, T5, T6, T7, T8, TResult>(Func<T1, T2, T3, T4, T5, T6, T7, T8, AsyncCallback, object, ICancellableAsyncResult> beginMethod, Func<IAsyncResult, TResult> endMethod, T1 arg1, T2 arg2, T3 arg3, T4 arg4, T5 arg5, T6 arg6, T7 arg7, T8 arg8, CancellationToken cancellationToken)
        {
            TaskCompletionSource<TResult> taskCompletionSource = new TaskCompletionSource<TResult>();
            if (cancellationToken.IsCancellationRequested)
            {
                taskCompletionSource.TrySetCanceled();
            }
            else
            {
                CancellableOperationBase cancellableOperation;
                CancellationTokenRegistration? registration = RegisterCancellationToken(cancellationToken, out cancellableOperation);
                ICancellableAsyncResult result = beginMethod(arg1, arg2, arg3, arg4, arg5, arg6, arg7, arg8, CreateCallback(taskCompletionSource, registration, endMethod), null /* state */);
                AssignCancellableOperation(cancellableOperation, result, cancellationToken);
            }

            return taskCompletionSource.Task;
        }
        internal static Task<TResult> TaskFromApm<T1, T2, T3, T4, T5, T6, T7, T8, T9, TResult>(Func<T1, T2, T3, T4, T5, T6, T7, T8, T9, AsyncCallback, object, ICancellableAsyncResult> beginMethod, Func<IAsyncResult, TResult> endMethod, T1 arg1, T2 arg2, T3 arg3, T4 arg4, T5 arg5, T6 arg6, T7 arg7, T8 arg8, T9 arg9, CancellationToken cancellationToken)
        {
            TaskCompletionSource<TResult> taskCompletionSource = new TaskCompletionSource<TResult>();
            if (cancellationToken.IsCancellationRequested)
            {
                taskCompletionSource.TrySetCanceled();
            }
            else
            {
                CancellableOperationBase cancellableOperation;
                CancellationTokenRegistration? registration = RegisterCancellationToken(cancellationToken, out cancellableOperation);
                ICancellableAsyncResult result = beginMethod(arg1, arg2, arg3, arg4, arg5, arg6, arg7, arg8, arg9, CreateCallback(taskCompletionSource, registration, endMethod), null /* state */);
                AssignCancellableOperation(cancellableOperation, result, cancellationToken);
            }

            return taskCompletionSource.Task;
        }
    }
#endif
}<|MERGE_RESOLUTION|>--- conflicted
+++ resolved
@@ -320,15 +320,9 @@
             {
                 CancellableOperationBase cancellableOperation;
                 CancellationTokenRegistration? registration = RegisterCancellationToken(cancellationToken, out cancellableOperation);
-<<<<<<< HEAD
-<<<<<<< 734aa473512cab1e24a5689b06d661a45a14ad30
-                ICancellableAsyncResult result = beginMethod(arg1, arg2, arg3, arg4, arg5, arg6, arg7,arg8, arg9, CreateCallbackVoid(taskCompletionSource, registration, endMethod), null /* state */);
-=======
+
                 ICancellableAsyncResult result = beginMethod(arg1, arg2, arg3, arg4, arg5, arg6, arg7, arg8, arg9, CreateCallbackVoid(taskCompletionSource, registration, endMethod), null /* state */);
->>>>>>> Implement share snapshot
-=======
-                ICancellableAsyncResult result = beginMethod(arg1, arg2, arg3, arg4, arg5, arg6, arg7, arg8, arg9, CreateCallbackVoid(taskCompletionSource, registration, endMethod), null /* state */);
->>>>>>> fae404b8
+
                 AssignCancellableOperation(cancellableOperation, result, cancellationToken);
             }
 
